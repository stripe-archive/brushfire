--- conflicted
+++ resolved
@@ -6,10 +6,6 @@
 import spire.algebra.{ Order, PartialOrder }
 
 import AnnotatedTree.AnnotatedTreeTraversal
-
-<<<<<<< HEAD
-case class Trainer[K: Order, V: PartialOrder, T: Monoid](
-=======
 
 //map with a reservoir of up to `capacity` randomly chosen keys
 case class SampledMap[A,B](capacity: Int) {
@@ -49,8 +45,7 @@
   def get(key: A): Option[B] = mapValues.get(key)
 }
 
-case class Trainer[K: Ordering, V: Ordering, T: Monoid](
->>>>>>> 9903bc74
+case class Trainer[K: Order, V: PartialOrder, T: Monoid](
     trainingData: Iterable[Instance[K, V, T]],
     sampler: Sampler[K],
     trees: List[Tree[K, V, T]])(implicit traversal: AnnotatedTreeTraversal[K, V, T, Unit]) {
@@ -128,20 +123,8 @@
       }
     }
 
-<<<<<<< HEAD
-  def prune[P, E](error: Error[T, P, E])(implicit voter: Voter[T, P], ord: Order[E]): Trainer[K, V, T] =
-    updateTrees {
-      case (tree, treeIndex, byLeaf) =>
-        val byLeafIndex = byLeaf.map {
-          case ((index, _, _), instances) =>
-            index -> implicitly[Monoid[T]].sum(instances.map { _.target })
-        }
-        tree.prune(byLeafIndex, voter, error)
-    }
-=======
     copy(trees = newTrees)
   }
->>>>>>> 9903bc74
 
   def validate[P, E](error: Error[T, P, E])(implicit voter: Voter[T, P]): Option[E] = {
     var output: Option[E] = None
