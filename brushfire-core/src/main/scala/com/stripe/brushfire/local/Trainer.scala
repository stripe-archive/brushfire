--- conflicted
+++ resolved
@@ -8,13 +8,8 @@
     sampler: Sampler[K],
     trees: List[Tree[K, V, T]]) {
 
-<<<<<<< HEAD
   private def updateTrees(fn: (Tree[K, V, T], Int, Map[LeafNode[K, V, T, Unit], Iterable[Instance[K, V, T]]]) => Tree[K, V, T]): Trainer[K, V, T] = {
-    val newTrees = trees.zipWithIndex.map {
-=======
-  private def updateTrees(fn: (Tree[K, V, T], Map[LeafNode[K, V, T, Unit], Iterable[Instance[K, V, T]]]) => Tree[K, V, T]): Trainer[K, V, T] = {
     val newTrees = trees.zipWithIndex.par.map {
->>>>>>> 74b04a9d
       case (tree, index) =>
         val byLeaf =
           trainingData.flatMap { instance =>
