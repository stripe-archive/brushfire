package com.stripe.brushfire

import com.stripe.bonsai.FullBinaryTreeOps
import com.twitter.algebird._

object Tree {
  def apply[K, V, T](node: Node[K, V, T, Unit]): Tree[K, V, T] =
    AnnotatedTree(node)

  def singleton[K, V, T](t: T): Tree[K, V, T] = Tree(LeafNode(0, t, ()))

<<<<<<< HEAD
  def expand[K, V, T: Monoid](times: Int, treeIndex: Int, rootTarget: T, leaf: LeafNode[K, V, T, Unit], splitter: Splitter[V, T], evaluator: Evaluator[T], stopper: Stopper[T], sampler: Sampler[K], instances: Iterable[Instance[K, V, T]]): Node[K, V, T, Unit] = {
    if (times > 0 && stopper.shouldSplit(leaf.target)) {
      implicit val jdSemigroup = splitter.semigroup

      Semigroup.sumOption(instances.flatMap { instance =>
        instance.features.map { case (f, v) =>
          if(sampler.includeFeature(f, treeIndex, leaf.index))
            Map(f -> splitter.create(v, instance.target))
          else
            Map.empty[K,splitter.S]
        }
      }).flatMap { featureMap =>
        val splits = featureMap.toList.flatMap {
          case (f, s) =>
            splitter.split(leaf.target, s).flatMap { x =>
              val targets = x.predicates.map{_._2}
              evaluator
                .trainingError(rootTarget, targets)
                .map{s => f -> (x, s) }
            }
        }

        if(splits.isEmpty)
          None
        else {
          val (splitFeature, (split, _)) = splits.minBy { case (f, (x, s)) => s }
          val edges = split.predicates.toList.map {
            case (pred, _) =>
              val newInstances = instances.filter { inst => pred(inst.features.get(splitFeature)) }
              val target = Monoid.sum(newInstances.map { _.target })
              (pred, target, newInstances)
          }

          if (edges.count { case (_, _, newInstances) => newInstances.nonEmpty } > 1) {
            Some(SplitNode(edges.map {
              case (pred, target, newInstances) =>
                (splitFeature, pred, expand[K, V, T](times - 1, treeIndex, rootTarget, LeafNode(0, target), splitter, evaluator, stopper, sampler, newInstances))
            }))
          } else {
            None
          }
        }
      }.getOrElse(leaf)
    } else {
      leaf
    }
  }
=======
  implicit def fullBinaryTreeOpsForTree[K, V, T]: FullBinaryTreeOps[Tree[K, V, T], (K, Predicate[V], Unit), (Int, T, Unit)] =
    new FullBinaryTreeOpsForAnnotatedTree[K, V, T, Unit]
>>>>>>> 6908ef68
}<|MERGE_RESOLUTION|>--- conflicted
+++ resolved
@@ -9,56 +9,6 @@
 
   def singleton[K, V, T](t: T): Tree[K, V, T] = Tree(LeafNode(0, t, ()))
 
-<<<<<<< HEAD
-  def expand[K, V, T: Monoid](times: Int, treeIndex: Int, rootTarget: T, leaf: LeafNode[K, V, T, Unit], splitter: Splitter[V, T], evaluator: Evaluator[T], stopper: Stopper[T], sampler: Sampler[K], instances: Iterable[Instance[K, V, T]]): Node[K, V, T, Unit] = {
-    if (times > 0 && stopper.shouldSplit(leaf.target)) {
-      implicit val jdSemigroup = splitter.semigroup
-
-      Semigroup.sumOption(instances.flatMap { instance =>
-        instance.features.map { case (f, v) =>
-          if(sampler.includeFeature(f, treeIndex, leaf.index))
-            Map(f -> splitter.create(v, instance.target))
-          else
-            Map.empty[K,splitter.S]
-        }
-      }).flatMap { featureMap =>
-        val splits = featureMap.toList.flatMap {
-          case (f, s) =>
-            splitter.split(leaf.target, s).flatMap { x =>
-              val targets = x.predicates.map{_._2}
-              evaluator
-                .trainingError(rootTarget, targets)
-                .map{s => f -> (x, s) }
-            }
-        }
-
-        if(splits.isEmpty)
-          None
-        else {
-          val (splitFeature, (split, _)) = splits.minBy { case (f, (x, s)) => s }
-          val edges = split.predicates.toList.map {
-            case (pred, _) =>
-              val newInstances = instances.filter { inst => pred(inst.features.get(splitFeature)) }
-              val target = Monoid.sum(newInstances.map { _.target })
-              (pred, target, newInstances)
-          }
-
-          if (edges.count { case (_, _, newInstances) => newInstances.nonEmpty } > 1) {
-            Some(SplitNode(edges.map {
-              case (pred, target, newInstances) =>
-                (splitFeature, pred, expand[K, V, T](times - 1, treeIndex, rootTarget, LeafNode(0, target), splitter, evaluator, stopper, sampler, newInstances))
-            }))
-          } else {
-            None
-          }
-        }
-      }.getOrElse(leaf)
-    } else {
-      leaf
-    }
-  }
-=======
   implicit def fullBinaryTreeOpsForTree[K, V, T]: FullBinaryTreeOps[Tree[K, V, T], (K, Predicate[V], Unit), (Int, T, Unit)] =
     new FullBinaryTreeOpsForAnnotatedTree[K, V, T, Unit]
->>>>>>> 6908ef68
 }