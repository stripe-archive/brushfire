--- conflicted
+++ resolved
@@ -140,114 +140,9 @@
         if (index == leafIndex) Some(leaf) else None
     }
 
-<<<<<<< HEAD
-  def leafFor(row: Map[K, V], id: Option[String] = None)(implicit traversal: TreeTraversal[K, V, T, A]): Option[LeafNode[K, V, T, A]] =
-    traversal.find(root, row, id).headOption
-=======
-  /**
-   * Prune a tree to minimize validation error.
-   *
-   * Recursively replaces each split with a leaf when it would have a
-   * lower error than the sum of the child leaves errors.
-   *
-   * @param validationData A Map from leaf index to validation data.
-   * @param voter to create predictions from target distributions.
-   * @param error to calculate an error statistic given observations (validation) and predictions (training).
-   * @return The new, pruned tree.
-   */
-  def prune[P, E: Ordering](validationData: Map[Int, T], voter: Voter[T, P], error: Error[T, P, E])(implicit m: Monoid[T]): AnnotatedTree[K, V, T, A] =
-    AnnotatedTree(pruneNode(validationData, root, voter, error)._2)
-
-  /**
-   * Prune a tree to minimize validation error, starting from given
-   * root node.
-   *
-   * This method recursively traverses the tree from the root,
-   * branching on splits, until it finds leaves, then goes back down
-   * the tree combining leaves when such a combination would reduce
-   * validation error.
-   *
-   * @param validationData Map from leaf index to validation data.
-   * @param start The root node of the tree.
-   * @return A node at the root of the new, pruned tree.
-   */
-  def pruneNode[P, E: Ordering](validationData: Map[Int, T], start: Node[K, V, T, A], voter: Voter[T, P], error: Error[T, P, E])(implicit m: Monoid[T]): (Map[Int, T], Node[K, V, T, A]) = {
-    start match {
-      case leaf @ LeafNode(_, _, _) =>
-        // Bounce at the bottom and start back up the tree.
-        (validationData, leaf)
-
-      case SplitNode(k, p, lc0, rc0, _) =>
-        val (vData, lc1) = pruneNode(validationData, lc0, voter, error)
-        val (newData, rc1) = pruneNode(vData, rc0, voter, error)
-
-        // If all the children are leaves, we can potentially
-        // prune. Otherwise we definitely cannot prune.
-        lc1 match {
-          case lc2 @ LeafNode(_, _, _) =>
-            rc1 match {
-              case rc2 @ LeafNode(_, _, _) =>
-                pruneLevel(SplitNode(k, p, lc2, rc2), lc2, rc2, newData, voter, error)
-              case _ =>
-                (newData, SplitNode(k, p, lc1, rc1))
-            }
-          case _ =>
-            (newData, SplitNode(k, p, lc1, rc1))
-        }
-    }
-  }
-
-  /**
-   * Test conditions and optionally replace parent with a new leaf
-   * that combines children.
-   *
-   * Also merges validation data for any combined leaves. This relies
-   * on a hack that assumes no leaves have negative indices to start
-   * out.
-   *
-   * @param parent
-   * @param children
-   * @return
-   */
-  def pruneLevel[P, E](
-    parent: SplitNode[K, V, T, A],
-    leftChild: LeafNode[K, V, T, A],
-    rightChild: LeafNode[K, V, T, A],
-    validationData: Map[Int, T],
-    voter: Voter[T, P],
-    error: Error[T, P, E])(implicit targetMonoid: Monoid[T], errorOrdering: Ordering[E]): (Map[Int, T], Node[K, V, T, A]) = {
-
-    def v(leaf: LeafNode[K, V, T, A]): T =
-      validationData.getOrElse(leaf.index, targetMonoid.zero)
-
-    def e(leaf: LeafNode[K, V, T, A]): E =
-      error.create(v(leaf), voter.combine(Some(leaf.target)))
-
-    val targetSum = targetMonoid.plus(leftChild.target, rightChild.target)
-    val validationSum = targetMonoid.plus(v(leftChild), v(rightChild))
-    val sumOfErrors = error.semigroup.plus(e(leftChild), e(rightChild))
-
-    // Get training and validation data and validation error for each leaf.
-    val targetPrediction = voter.combine(Some(targetSum)) // Generate prediction from combined target.
-    val errorOfSums = error.create(validationSum, targetPrediction) // Error of potential combined node.
-
-    // Compare sum of errors and error of sums (and lower us out of the sum of errors Option).
-    val doCombine = errorOrdering.gteq(sumOfErrors, errorOfSums)
-
-    if (doCombine) {
-      // Create a new leaf from the combination of the children.
-      // Find a unique (negative) index for the new leaf:
-      val newIndex = -1 * max(abs(leftChild.index), abs(rightChild.index))
-      val node = LeafNode[K, V, T, A](newIndex, targetSum, parent.annotation)
-      (validationData + (newIndex -> validationSum), node)
-    } else {
-      (validationData, parent)
-    }
-  }
 
   def leafFor(row: Map[K, V], id: Option[String] = None)(implicit traversal: AnnotatedTreeTraversal[K, V, T, A]): Option[(Int, T, A)] =
     traversal.search(this, row, id).headOption
->>>>>>> d3820c49
 
   def leafIndexFor(row: Map[K, V], id: Option[String] = None)(implicit traversal: AnnotatedTreeTraversal[K, V, T, A]): Option[Int] =
     leafFor(row, id).map(_._1)
